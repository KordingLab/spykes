from nose.tools import assert_true, assert_equal, assert_raises
import numpy as np
import pandas as pd
import matplotlib.pyplot as plt
plt.switch_backend('Agg')
from spykes.popvis import PopVis  # noqa
from spykes.neurovis import NeuroVis  # noqa


def test_popvis():

    np.random.seed()

    num_spikes = 500
    num_trials = 10

    binsize = 100
    window = [-500, 1500]

    num_neurons = 10
    neuron_list = list()

    for i in range(num_neurons):
        rand_spiketimes = num_trials * np.random.rand(num_spikes)
        neuron_list.append(NeuroVis(rand_spiketimes))

    pop = PopVis(neuron_list)

    df = pd.DataFrame()

    event = 'realCueTime'
    condition_num = 'responseNum'
    condition_bool = 'responseBool'

<<<<<<< HEAD
    start_times = rand_spiketimes[0::num_spikes / num_trials]
=======
    start_times = rand_spiketimes[0::int(num_spikes/num_trials)]
>>>>>>> e75c1d69
    df['trialStart'] = start_times

    df[event] = df['trialStart'] + np.random.rand(num_trials)

    event_times = ((start_times[:-1] + start_times[1:]) / 2).tolist()
    event_times.append(start_times[-1] + np.random.rand())

    df[event] = event_times

    df[condition_num] = np.random.rand(num_trials)
    df[condition_bool] = df[condition_num] < 0.5

    all_psth = pop.get_all_psth(event=event, conditions=condition_bool, df=df,
                                plot=True, binsize=binsize, window=window)

    assert_equal(all_psth['window'], window)
    assert_equal(all_psth['binsize'], binsize)
    assert_equal(all_psth['event'], event)
    assert_equal(all_psth['conditions'], condition_bool)

    for cond_id in all_psth['data'].keys():

        assert_true(cond_id in df[condition_bool])
<<<<<<< HEAD
        assert_equal(all_psth['data'][cond_id].shape[0],
                     num_neurons)
        assert_equal(all_psth['data'][cond_id].shape[1],
                     (window[1] - window[0]) / binsize)

    assert_raises(ValueError, pop.plot_heat_map, all_psth,
                  sortby=range(num_trials - 1))

    pop.plot_heat_map(all_psth, sortby=range(num_trials))
    pop.plot_heat_map(all_psth, sortby='rate')
    pop.plot_heat_map(all_psth, sortby='latency')
    pop.plot_heat_map(all_psth, sortorder='ascend')
=======
        assert_equal(all_psth['data'][cond_id].shape[0], 
            num_neurons)
        assert_equal(all_psth['data'][cond_id].shape[1], 
            (window[1]-window[0])/binsize)

    assert_raises(ValueError, pop.plot_heat_map, all_psth, 
        sortby=list(range(num_trials-1)))
>>>>>>> e75c1d69

    pop.plot_population_psth(all_psth=all_psth)<|MERGE_RESOLUTION|>--- conflicted
+++ resolved
@@ -32,11 +32,8 @@
     condition_num = 'responseNum'
     condition_bool = 'responseBool'
 
-<<<<<<< HEAD
-    start_times = rand_spiketimes[0::num_spikes / num_trials]
-=======
     start_times = rand_spiketimes[0::int(num_spikes/num_trials)]
->>>>>>> e75c1d69
+
     df['trialStart'] = start_times
 
     df[event] = df['trialStart'] + np.random.rand(num_trials)
@@ -60,27 +57,17 @@
     for cond_id in all_psth['data'].keys():
 
         assert_true(cond_id in df[condition_bool])
-<<<<<<< HEAD
         assert_equal(all_psth['data'][cond_id].shape[0],
                      num_neurons)
         assert_equal(all_psth['data'][cond_id].shape[1],
                      (window[1] - window[0]) / binsize)
 
-    assert_raises(ValueError, pop.plot_heat_map, all_psth,
-                  sortby=range(num_trials - 1))
+    assert_raises(ValueError, pop.plot_heat_map, all_psth, 
+        sortby=list(range(num_trials-1)))
 
     pop.plot_heat_map(all_psth, sortby=range(num_trials))
     pop.plot_heat_map(all_psth, sortby='rate')
     pop.plot_heat_map(all_psth, sortby='latency')
     pop.plot_heat_map(all_psth, sortorder='ascend')
-=======
-        assert_equal(all_psth['data'][cond_id].shape[0], 
-            num_neurons)
-        assert_equal(all_psth['data'][cond_id].shape[1], 
-            (window[1]-window[0])/binsize)
-
-    assert_raises(ValueError, pop.plot_heat_map, all_psth, 
-        sortby=list(range(num_trials-1)))
->>>>>>> e75c1d69
 
     pop.plot_population_psth(all_psth=all_psth)