"""
A few miscellaneous helper functions for spykes
"""
import numpy as np
from scipy import stats

<<<<<<< HEAD
def slow_exp(z, eta):
=======

def slow_exp_python(z, eta):
>>>>>>> a836e7f2
    """
    A slowly rising exponential
    that linearizes above threshold parameter eta
    Parameters
    ----------
    z: array
    eta: float, threshold parameter
    Returns
    -------
    qu: array, the resulting slow exponential
    """
    qu = np.zeros(z.shape)
    slope = np.exp(eta)
    intercept = (1 - eta) * slope
    qu[z > eta] = z[z > eta] * slope + intercept
    qu[z <= eta] = np.exp(z[z <= eta])
    return qu

<<<<<<< HEAD
def grad_slow_exp(z, eta):
=======

def grad_slow_exp_python(z, eta):
>>>>>>> a836e7f2
    """
    Gradient of a slowly rising exponential
    that linearizes above threshold parameter eta
    Parameters
    ----------
    z: array
    eta: float, threshold parameter
    Returns
    -------
    dqu_dz: array, the resulting gradient of the slow exponential
    """

    dqu_dz = np.zeros(z.shape)
    slope = np.exp(eta)
    dqu_dz[z > eta] = slope
    dqu_dz[z <= eta] = np.exp(z[z <= eta])
    return dqu_dz


def log_likelihood(y, yhat):
    """Helper to compute the log likelihood."""
    eps = np.spacing(1)
    return np.nansum(y * np.log(eps + yhat) - yhat)


def circ_corr(alpha1, alpha2):
    """Helper to compute the circular correlation."""
    alpha1_bar = stats.circmean(alpha1)
    alpha2_bar = stats.circmean(alpha2)
    num = np.sum(np.sin(alpha1 - alpha1_bar) * np.sin(alpha2 - alpha2_bar))
    den = np.sqrt(np.sum(np.sin(alpha1 - alpha1_bar) ** 2) *
                  np.sum(np.sin(alpha2 - alpha2_bar) ** 2))
    rho = num / den
    return rho


def get_sort_indices(data, sortby=None, sortorder='descend'):
    """
    Helper function to calculate sorting indices given sorting condition

    Parameters
    ----------
    data : 2-D numpy array
        n_neurons x n_bins

    sortby: str or list
        None:
        'rate': sort by firing rate
        'latency': sort by peak latency
        list: list of integer indices to be used as sorting indicces


    sortorder: direction to sort in
        'descend'
        'ascend'

    Returns
    -------
    sort_idx : numpy array of sorting indices

    """

    if isinstance(sortby, list):

        if np.array_equal(np.sort(sortby), range(data.shape[0])):
            # make sure it's a permutation
            return sortby

        else:
            raise ValueError(
                "Specified sorting indices not a proper permutation")

    else:

        if sortby == 'rate':
            sort_idx = np.sum(data, axis=1).argsort()

        elif sortby == 'latency':
            sort_idx = np.argmax(data, axis=1).argsort()

        else:
            sort_idx = np.arange(data.shape[0])

        if sortorder == 'ascend':
            return sort_idx
        else:
            return sort_idx[::-1]<|MERGE_RESOLUTION|>--- conflicted
+++ resolved
@@ -4,12 +4,8 @@
 import numpy as np
 from scipy import stats
 
-<<<<<<< HEAD
+
 def slow_exp(z, eta):
-=======
-
-def slow_exp_python(z, eta):
->>>>>>> a836e7f2
     """
     A slowly rising exponential
     that linearizes above threshold parameter eta
@@ -28,12 +24,8 @@
     qu[z <= eta] = np.exp(z[z <= eta])
     return qu
 
-<<<<<<< HEAD
+
 def grad_slow_exp(z, eta):
-=======
-
-def grad_slow_exp_python(z, eta):
->>>>>>> a836e7f2
     """
     Gradient of a slowly rising exponential
     that linearizes above threshold parameter eta
