import os
import numpy as np
from copy import deepcopy
import matplotlib.pyplot as plt
from . import utils
from numba.decorators import autojit

plt.style.use(
    os.path.join(
        os.path.dirname(os.path.realpath(__file__)),
        '../mpl_styles/spykes.mplstyle')
)

<<<<<<< HEAD
from utils import slow_exp, grad_slow_exp, log_likelihood, circ_corr
=======
slow_exp = autojit(utils.slow_exp_python)
grad_slow_exp = autojit(utils.grad_slow_exp_python)
>>>>>>> a836e7f2


class NeuroPop(object):

    """
    This class implements several conveniences for
    plotting, fitting and decoding from population tuning curves

    We allow the fitting of two classes of parametric tuning curves.

    Parameters
    ----------
    tunemodel: str, can be either 'gvm' or 'glm'
        tunemodel = 'gvm'
        Generalized von Mises model
        Amirikan & Georgopulos (2000):
        http://brain.umn.edu/pdfs/BA118.pdf
        f(x) = b_ + g_ * exp(k_ * cos(x - mu_))
        f(x) = b_ + g_ * exp(k1_ * cos(x) + k2_ * sin(x))

        tunemodel = 'glm'
        Poisson generalized linear model
        f(x) = exp(k0_ + k_ * cos(x - mu_))
        f(x) = exp(k0_ + k1_ * cos(x) + k2_ * sin(x))

    n_neurons: float, number of neurons in the population
    random_state: int, seed for numpy.random
    eta: float, linearizes the exp above eta, default: 4.0
    learning_rate: float, default: 2e-1
    convergence_threshold: float, default, 1e-5
    maxiter: float, default: 1000
    n_repeats: float, default: 5
    verbose: bool, whether to print convergence / loss, default: False

    Internal variables
    ------------------
    mu_: float,  n_neurons x 1, preferred feature [-pi, pi]
    k0_: float,  n_neurons x 1, baseline
    k_: float,  n_neurons x 1, shape (width)
    k1_: float,  n_neurons x 1, convenience parameter
    k2_: float,  n_neurons x 1, convenience parameter
    g_: float,  n_neurons x 1, gain
    b_: float,  n_neurons x 1, baseline

    Callable methods
    ----------------
    set_params
    simulate
    fit
    predict
    decode
    display
    score

    Class methods
    -------------
    _tunefun
    _loss
    _grad_theta_loss
    _grad_x_loss
    """

    def __init__(self, tunemodel='glm', n_neurons=100,
                 random_state=1,
                 eta=0.4,
                 learning_rate=2e-1, convergence_threshold=1e-5,
                 maxiter=1000, n_repeats=1,
                 verbose=False):
        """
        Initialize the object
        """
        self.tunemodel = tunemodel
        self.n_neurons = n_neurons

        # Assign random tuning parameters
        # --------------------------------
        self.mu_ = np.zeros(n_neurons)
        self.k0_ = np.zeros(n_neurons)
        self.k_ = np.zeros(n_neurons)
        self.k1_ = np.zeros(n_neurons)
        self.k2_ = np.zeros(n_neurons)
        self.g_ = np.zeros(n_neurons)
        self.b_ = np.zeros(n_neurons)
        np.random.seed(random_state)
        self.set_params(tunemodel, range(self.n_neurons))

        # Assign optimization parameters
        # -------------------------------
        self.eta = eta
        self.learning_rate = learning_rate
        self.convergence_threshold = convergence_threshold
        self.maxiter = maxiter
        self.n_repeats = n_repeats

        self.verbose = verbose

    # -----------------------------------------------------------------------
    def set_params(self, tunemodel=None, neurons=None, mu=None, k0=None,
                   k=None, g=None, b=None):
        """
        A function that sets tuning curve parameters as specified

        Parameters
        ----------
        tunemodel: str, either 'gvm' or 'glm'
        neurons: list,
            a list of integers which specifies the subset of neurons to set
            default: all neurons

        mu: float,  len(neurons) x 1, feature of interest
        k0: float,  len(neurons) x 1, baseline
        k: float,  len(neurons) x 1, gain
        g: float,  len(neurons) x 1, gain
        b: float,  len(neurons) x 1, baseline

        if any of the above are None, it randomly initializes parameters for
        all neurons
        """
        if tunemodel is None:
            tunemodel = self.tunemodel

        if neurons is None:
            neurons = range(self.n_neurons)

        if isinstance(neurons, list):
            n_neurons = len(neurons)
        else:
            n_neurons = 1

        # Assign parameters; if None, assign random
        if mu is None:
            self.mu_[neurons] = np.pi * (2.0 * np.random.rand(n_neurons) - 1.0)
        else:
            self.mu_[neurons] = mu

        if k0 is None:
            if tunemodel == 'glm':
                self.k0_[neurons] = np.random.rand(n_neurons)
            else:
                self.k0_[neurons] = np.zeros(n_neurons)
        else:
            self.k0_[neurons] = k0

        if k is None:
            self.k_[neurons] = 20.0 * np.random.rand(n_neurons)
        else:
            self.k_[neurons] = k

        self.k1_[neurons] = self.k_[neurons] * np.cos(self.mu_[neurons])
        self.k2_[neurons] = self.k_[neurons] * np.sin(self.mu_[neurons])

        if g is None:
            if tunemodel == 'gvm':
                self.g_[neurons] = 5.0 * np.random.rand(n_neurons)
            else:
                self.g_[neurons] = np.ones(n_neurons)
        else:
            self.g_[neurons] = g

        if b is None:
            if tunemodel == 'gvm':
                self.b_[neurons] = 10.0 * np.random.rand(n_neurons)
            else:
                self.b_[neurons] = np.zeros(n_neurons)
        else:
            self.b_[neurons] = b

    # -----------------------------------------------------------------------
    def _tunefun(self, x, k0, k1, k2, g, b):
        """
        The tuning function as specified in self.tunemodel

        Parameters
        ----------
        x: float, n_samples x 1, feature of interest
        k0: float,  n_neurons x 1, baseline
        k1: float,  n_neurons x 1, convenience parameter
        k2: float,  n_neurons x 1, convenience parameter
        g: float,  n_neurons x 1, gain
        b: float,  n_neurons x 1, baseline

        Outputs
        -------
        Y: float, n_samples x 1, firing rates
        """
        y = b + g * slow_exp(k0 + k1 * np.cos(x) + k2 * np.sin(x), self.eta)
        return y

    # -----------------------------------------------------------------------
    def _loss(self, x, y, k0, k1, k2, g, b):
        """
        The loss function: negative Poisson log likelihood function
        under the von mises tuning model

        Parameters
        ----------
        x: float, n_samples x 1 (encoding) |
            scalar (decoding), feature of interest
        y: float, n_samples x 1 (encoding) |
            n_neurons x 1 (decoding), firing rates
        mu: float,  n_neurons x 1, preferred feature [-pi, pi]
        k0: float,  n_neurons x 1, baseline
        k1: float,  n_neurons x 1, convenience parameter
        k2: float,  n_neurons x 1, convenience parameter
        g: float,  n_neurons x 1, gain
        b: float,  n_neurons x 1, baseline

        Outputs
        -------
        loss: float, scalar
        """
        lmb = self._tunefun(x, k0, k1, k2, g, b)
        J = np.sum(lmb) - np.sum(y * lmb)
        return J

    # -----------------------------------------------------------------------
    def _grad_theta_loss(self, tunemodel, x, y, k0, k1, k2, g, b):
        """
        The gradient of the loss function:
        wrt parameters of the tuning model (theta)

        Parameters
        ----------
        x: float,  n_samples x 1, feature of interest
        y: float,  n_samples x 1, firing rates
        k0: float,  n_neurons x 1, baseline
        k1: float,  n_neurons x 1, convenience parameter
        k2: float,  n_neurons x 1, convenience parameter
        g: float,  scalar, gain
        b: float,  scalar, baseline

        Outputs
        -------
        grad_k0: float, scalar
        grad_k1: float, scalar
        grad_k2: float, scalar
        grad_g: float, scalar
        grad_b: float, scalar
        """
        lmb = self._tunefun(x, k0, k1, k2, g, b)

        n_samples = np.float(x.shape[0])
        grad_k1 = 1. / n_samples * np.sum(g * grad_slow_exp(k0 + k1 *
                                          np.cos(x) + k2 * np.sin(x),
                                          self.eta) * np.cos(x) * (
                                          1 - y / lmb))
        grad_k2 = 1. / n_samples * np.sum(g * grad_slow_exp(k0 + k1 *
                                          np.cos(x) + k2 * np.sin(x),
                                          self.eta) * np.sin(x) *
                                          (1 - y / lmb))
        if tunemodel == 'glm':
            grad_k0 = 1. / n_samples * np.sum(grad_slow_exp(k0 + k1 *
                                              np.cos(x) + k2 * np.sin(x),
                                              self.eta) * (1 - y / lmb))
            grad_g = 0.0
            grad_b = 0.0
        elif tunemodel == 'gvm':
            grad_k0 = 0.0
            grad_g = 1. / n_samples *\
                np.sum(slow_exp(k0 + k1 * np.cos(x) + k2 * np.sin(x),
                                self.eta) * (1 - y / lmb))
            grad_b = 1. / n_samples * np.sum((1 - y / lmb))

        return grad_k0, grad_k1, grad_k2, grad_g, grad_b

    # -----------------------------------------------------------------------
    def _grad_x_loss(self, x, y, k0, k1, k2, g, b):
        """
        The gradient of the loss function:
        wrt encoded feature x

        Parameters
        ----------
        x: float, scalar, feature of interest
        y: float, n_neurons x 1, firing rates
        k0: float,  n_neurons x 1, baseline
        k1: float,  n_neurons x 1, convenience parameter
        k2: float,  n_neurons x 1, convenience parameter
        g: float,  n_neurons x 1, gain
        b: float,  n_neurons x 1, baseline

        Outputs
        -------
        grad_x: float, scalar
        """
        n_neurons = np.float(self.n_neurons)

        lmb = self._tunefun(x, k0, k1, k2, g, b)
        grad_x = 1. / n_neurons * np.sum(g * grad_slow_exp(k0 + k1 *
                                                           np.cos(x) + k2 *
                                                           np.sin(x),
                                                           self.eta) *
                                         (k2 * np.cos(x) - k1 * np.sin(x)) *
                                         (1 - y / lmb))
        return grad_x

    # -----------------------------------------------------------------------
    def simulate(self, tunemodel, n_samples=500, winsize=200):
        """
        Simulates firing rates from a neural population by randomly sampling
        circular variables (feature of interest)
        as well as parameters (mu, k0, k, g, b)

        Parameters
        ----------
        n_samples, int, number of samples required
        winsize, float, time interval in which to simulate spike counts,
            milliseconds
        Outputs
        -------
        x: float, n_samples x 1, feature of interest
        Y: float, n_samples x n_neurons, population activity
        mu: float,  n_neurons x 1, preferred feature [-pi, pi]
        k0: float,  n_neurons x 1, baseline
        k: float,  n_neurons x 1, shape (width)
        g: float,  n_neurons x 1, gain
        b: float,  n_neurons x 1, baseline
        """

        # Sample parameters randomly
        mu = np.pi * (2.0 * np.random.rand(self.n_neurons) - 1.0)

        if tunemodel == 'glm':
            k0 = np.random.rand(self.n_neurons)
        else:
            k0 = np.zeros(self.n_neurons)

        k = 20.0 * np.random.rand(self.n_neurons)

        k1 = k * np.cos(mu)
        k2 = k * np.sin(mu)

        if tunemodel == 'gvm':
            g = 5.0 * np.random.rand(self.n_neurons)
        else:
            g = np.ones(self.n_neurons)

        if tunemodel == 'gvm':
            b = 10.0 * np.random.rand(self.n_neurons)
        else:
            b = np.zeros(self.n_neurons)

        # Sample features of interest randomly [-pi, pi]
        x = 2.0 * np.pi * np.random.rand(n_samples) - np.pi

        # Calculate firing rates under the desired model
        Y = np.zeros([n_samples, self.n_neurons])
        for n in range(0, self.n_neurons):
            # Compute the spike count under the tuning model for given window
            # size
            lam = 1e-3 * winsize * self._tunefun(x, k0[n], k1[n], k2[n], g[n],
                                                 b[n])

            # Sample Poisson distributed spike counts and convert back to
            # firing rate
            Y[:, n] = 1e3 / winsize * np.random.poisson(lam)

        return x, Y, mu, k0, k, g, b

    def predict(self, x):
        """
        Compute the firing rates for the population
        based on the fit or specified tuning models

        Parameters
        ----------
        x: float, n_samples x 1, feature of interest

        Outputs
        -------
        Y: float, n_samples x n_neurons, population activity
        """
        n_samples = x.shape[0]

        Y = np.zeros([n_samples, self.n_neurons])
        # For each neuron
        for n in range(0, self.n_neurons):
            # Compute the firing rate under the von Mises model
            Y[:, n] = self._tunefun(x, self.k0_[n], self.k1_[n], self.k2_[n],
                                    self.g_[n], self.b_[n])
        return Y

    # -----------------------------------------------------------------------
    def fit(self, x, Y):
        """
        Estimate the parameters of the tuning curve under the
        model specified by self.tunemodel,
        given features and population activity

        Parameters
        ----------
        x: float, n_samples x 1, feature of interest
        Y: float, n_samples x n_neurons, population activity
        """
        if(len(Y.shape) == 1):
            Y = deepcopy(np.expand_dims(Y, axis=1))

        learning_rate = self.learning_rate
        convergence_threshold = self.convergence_threshold
        n_repeats = self.n_repeats
        maxiter = self.maxiter

        # Fit model for each neuron
        for n in range(0, self.n_neurons):

            # Collect parameters for each repeat
            fit_params = list()

            # Repeat several times over random initializations
            # (global optimization)
            for repeat in range(0, n_repeats):
                self.set_params(self.tunemodel, n)
                fit_params.append({'k0': self.k0_[n], 'k1': self.k1_[n],
                                   'k2': self.k2_[n], 'g': self.g_[n],
                                   'b': self.b_[n], 'loss': 0.0})

                # Collect loss and delta loss for each iteration
                L, DL = list(), list()

                # Gradient descent iterations (local optimization)
                for t in range(0, maxiter):

                    converged = False

                    # Compute gradients
                    grad_k0_, grad_k1_, grad_k2_, grad_g_, grad_b_ = \
                        self._grad_theta_loss(self.tunemodel, x, Y[:, n],
                                              fit_params[repeat]['k0'],
                                              fit_params[repeat]['k1'],
                                              fit_params[repeat]['k2'],
                                              fit_params[repeat]['g'],
                                              fit_params[repeat]['b'])

                    # Update parameters
                    fit_params[repeat]['k1'] =\
                        fit_params[repeat]['k1'] - learning_rate * grad_k1_
                    fit_params[repeat]['k2'] =\
                        fit_params[repeat]['k2'] - learning_rate * grad_k2_

                    if self.tunemodel == 'glm':
                        fit_params[repeat]['k0'] =\
                            fit_params[repeat]['k0'] - learning_rate * grad_k0_
                    if self.tunemodel == 'gvm':
                        fit_params[repeat]['g'] =\
                            fit_params[repeat]['g'] - learning_rate * grad_g_
                        fit_params[repeat]['b'] =\
                            fit_params[repeat]['b'] - learning_rate * grad_b_

                    # Update loss
                    L.append(self._loss(x, Y[:, n],
                                        fit_params[repeat]['k0'],
                                        fit_params[repeat]['k1'],
                                        fit_params[repeat]['k2'],
                                        fit_params[repeat]['g'],
                                        fit_params[repeat]['b']))

                    # Update delta loss and check for convergence
                    if t > 1:
                        DL.append(L[-1] - L[-2])
                        if np.abs(DL[-1] / L[-1]) < convergence_threshold:
                            converged = True

                    # Back out gain from k1 and k2
                    fit_params[repeat]['k'] = np.sqrt(
                        fit_params[repeat]['k1'] ** 2 +
                        fit_params[repeat]['k2'] ** 2)

                    # Back out preferred feature (mu) from k1 and k2
                    fit_params[repeat]['mu'] = \
                        np.arctan2(fit_params[repeat]['k2'],
                                   fit_params[repeat]['k1'])

                    # Check for convergence
                    if converged is True:
                        break

                # Store the converged loss function
                msg = '\tConverged. Loss function: {0:.2f}'.format(L[-1])
                # logger.info(msg)
                # logger.info('\tdL/L: {0:.6f}\n'.format(DL[-1] / L[-1]))
                if self.verbose is True:
                    print(msg)
                fit_params[repeat]['loss'] = L[-1]

            # Assign the global optimum
            amin = np.array([d['loss'] for d in fit_params]).argmin()
            self.mu_[n] = fit_params[amin]['mu']
            self.k0_[n] = fit_params[amin]['k0']
            self.k1_[n] = fit_params[amin]['k1']
            self.k2_[n] = fit_params[amin]['k2']
            self.k_[n] = fit_params[amin]['k']
            self.g_[n] = fit_params[amin]['g']
            self.b_[n] = fit_params[amin]['b']

    # -----------------------------------------------------------------------
    def decode(self, Y):
        """
        Given population activity estimate the feature that generated it

        Parameters
        ----------
        Y: float, n_samples x n_neurons, population activity

        Outputs
        -------
        x: float, n_samples x 1, feature of interest
        """

        n_samples = Y.shape[0]

        maxiter = self.maxiter
        learning_rate = self.learning_rate
        convergence_threshold = self.convergence_threshold

        # Initialize feature
        x = np.pi * (2.0 * np.random.rand(n_samples) - 1.0)

        # For each sample
        for s in range(0, n_samples):

            # Collect loss and delta loss for each iteration
            L, DL = list(), list()

            # Gradient descent iterations (local optimization)
            for t in range(0, maxiter):

                # Compute gradients
                grad_x_ = self._grad_x_loss(x[s], Y[s, :],
                                            self.k0_, self.k1_, self.k2_,
                                            self.g_, self.b_)

                # Update parameters
                x[s] = x[s] - learning_rate * grad_x_

                # Update loss
                L.append(self._loss(x[s], Y[s, :],
                                    self.k0_, self.k1_, self.k2_, self.g_,
                                    self.b_))

                # Update delta loss and check for convergence
                if t > 1:
                    DL.append(L[-1] - L[-2])
                    if np.abs(DL[-1] / L[-1]) < convergence_threshold:
                        msg = '\t Converged. Loss function: {0:.2f}'.format(
                            L[-1])
                        # logger.info(msg)
                        if self.verbose is True:
                            # if True:
                            print(msg)
                        break

        # Make sure x is between [-pi, pi]
        x = np.arctan2(np.sin(x), np.cos(x))

        return x
    # -----------------------------------------------------------------------

    def display(self, x, Y, neuron, colors=['k', 'c'], alpha=0.5, ylim=[0, 25],
                xlabel='direction [radians]', ylabel='firing rate [spk/s]',
                style='../mpl_styles/spykes.mplstyle',
                xjitter=False, yjitter=False):
        """
        Visualize data and estimated tuning curves

        Parameters
        ----------
        x: float, n_samples x 1, feature of interest
        Y: float, n_samples x 1, firing rates
        neuron: int, which neuron's fit to plot from the population?
        colors: list of str, plot strings that specify color for raw data & fit
        alpha: float, transparency for raw data
        ylim: list of float, y axis limits
        xlabel: str, x label (typically name of the feature)
        ylabel: str, y label (typically firing rate)
        style: str, name of the mpl style file to use with path
        xjitter: bool, whether to add jitter to x variable while plotting
        ylitter: bool, whether to add jitter to y variable while plotting
        """

        plt.style.use(style)

        if xjitter is True:
            x_jitter = np.pi / 32 * np.random.randn(x.shape)
        else:
            x_jitter = np.zeros(x.shape)

        if yjitter is True:
            y_range = np.max(Y) - np.min(Y)
            Y_jitter = y_range / 20.0 * np.random.randn(Y.shape)
        else:
            Y_jitter = np.zeros(Y.shape)

        plt.plot(x + x_jitter, Y + Y_jitter, '.', color=colors[0], alpha=alpha)

        x_range = np.arange(-np.pi, np.pi, np.pi / 32)
        Yhat_range = self._tunefun(x_range,
                                   self.k0_[neuron],
                                   self.k1_[neuron],
                                   self.k2_[neuron],
                                   self.g_[neuron],
                                   self.b_[neuron])

        plt.plot(x_range, Yhat_range, '-', linewidth=4, color=colors[1])
        plt.ylim(ylim)
        plt.xlabel(xlabel)
        plt.ylabel(ylabel)

        plt.tick_params(axis='y', right='off')
        plt.tick_params(axis='x', top='off')
        ax = plt.gca()
        ax.spines['top'].set_visible(False)
        ax.spines['right'].set_visible(False)

    # -----------------------------------------------------------------------
    def score(self, Y, Yhat, Ynull=None, method='circ_corr'):
        """Score the model.
        Parameters
        ----------
        Y : array, shape (n_samples, [n_neurons])
            The true firing rates.
        Yhat : array, shape (n_samples, [n_neurons])
            The estimated firing rates.
        Ynull : None | array, shape (n_samples, [n_classes])
            The labels for the null model. Must be None if method is not
            'pseudo_R2'
        method : str
            One of 'pseudo_R2' or 'circ_corr' or 'cosine_dist'
        """

        if method == 'pseudo_R2':
            if(len(Y.shape) > 1):
                # There are many neurons, so calculate and return the score for
                # each neuron
                score = list()
                for neuron in range(Y.shape[1]):
                    L1 = log_likelihood(Y[:, neuron], Yhat[:, neuron])
                    LS = log_likelihood(Y[:, neuron], Y[:, neuron])
                    L0 = log_likelihood(Y[:, neuron], Ynull[neuron])
                    score.append(1 - (LS - L1) / (LS - L0))
            else:
                L1 = log_likelihood(Y, Yhat)
                LS = log_likelihood(Y, Y)
                L0 = log_likelihood(Y, Ynull)
                score = 1 - (LS - L1) / (LS - L0)

        elif method == 'circ_corr':
            score = circ_corr(np.squeeze(Y), np.squeeze(Yhat))

        elif method == 'cosine_dist':
            score = np.mean(np.cos(np.squeeze(Y) - np.squeeze(Yhat)))

        return score<|MERGE_RESOLUTION|>--- conflicted
+++ resolved
@@ -2,21 +2,13 @@
 import numpy as np
 from copy import deepcopy
 import matplotlib.pyplot as plt
-from . import utils
-from numba.decorators import autojit
+from utils import slow_exp, grad_slow_exp, log_likelihood, circ_corr
 
 plt.style.use(
     os.path.join(
         os.path.dirname(os.path.realpath(__file__)),
         '../mpl_styles/spykes.mplstyle')
 )
-
-<<<<<<< HEAD
-from utils import slow_exp, grad_slow_exp, log_likelihood, circ_corr
-=======
-slow_exp = autojit(utils.slow_exp_python)
-grad_slow_exp = autojit(utils.grad_slow_exp_python)
->>>>>>> a836e7f2
 
 
 class NeuroPop(object):
